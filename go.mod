--- conflicted
+++ resolved
@@ -3,14 +3,9 @@
 go 1.13
 
 require (
-<<<<<<< HEAD
 	github.com/blang/semver v3.5.1+incompatible
-	github.com/gobuffalo/flect v0.1.5
-	github.com/golang/protobuf v1.3.1 // indirect
-=======
 	github.com/gobuffalo/flect v0.2.0
 	github.com/golang/protobuf v1.3.2 // indirect
->>>>>>> 8b53abeb
 	github.com/kr/pretty v0.1.0 // indirect
 	github.com/onsi/ginkgo v1.10.1
 	github.com/onsi/gomega v1.7.0
