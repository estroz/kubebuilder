/*
Copyright 2020 The Kubernetes Authors.

Licensed under the Apache License, Version 2.0 (the "License");
you may not use this file except in compliance with the License.
You may obtain a copy of the License at

    http://www.apache.org/licenses/LICENSE-2.0

Unless required by applicable law or agreed to in writing, software
distributed under the License is distributed on an "AS IS" BASIS,
WITHOUT WARRANTIES OR CONDITIONS OF ANY KIND, either express or implied.
See the License for the specific language governing permissions and
limitations under the License.
*/

package cli

import (
	"errors"
	"fmt"
	"log"
	"os"

	"github.com/spf13/cobra"

	internalconfig "sigs.k8s.io/kubebuilder/internal/config"
	"sigs.k8s.io/kubebuilder/pkg/model/config"
<<<<<<< HEAD
	"sigs.k8s.io/kubebuilder/pkg/model/validation"
=======
	"sigs.k8s.io/kubebuilder/pkg/internal/validation"
>>>>>>> da21ce99
	"sigs.k8s.io/kubebuilder/pkg/plugin"
)

const (
	noticeColor         = "\033[1;36m%s\033[0m"
	runInProjectRootMsg = `For project-specific information, run this command in the root directory of a
project.
`
)

// CLI interacts with a command line interface.
type CLI interface {
	// Run runs the CLI, usually returning an error if command line configuration
	// is incorrect.
	Run() error
}

// Option is a function that can configure the cli
type Option func(*cli) error

// cli defines the command line structure and interfaces that are used to
// scaffold kubebuilder project files.
type cli struct {
	// Base command name. Can be injected downstream.
	commandName string
	// Default project version. Used in CLI flag setup.
	defaultProjectVersion string
	// Project version to scaffold.
	projectVersion string
	// True if the project has config file.
	configured bool

	// Base command.
	cmd *cobra.Command
	// Commands injected by options.
	extraCommands []*cobra.Command
	// Plugins injected by options.
	plugins map[string][]plugin.Base
}

// New creates a new cli instance.
func New(opts ...Option) (CLI, error) {
	c := &cli{
		commandName:           "kubebuilder",
		defaultProjectVersion: internalconfig.DefaultVersion,
		plugins:               map[string][]plugin.Base{},
	}
	for _, opt := range opts {
		if err := opt(c); err != nil {
			return nil, err
		}
	}

	if err := c.initialize(); err != nil {
		return nil, err
	}
	return c, nil
}

// Run runs the cli.
func (c cli) Run() error {
	return c.cmd.Execute()
}

// WithCommandName is an Option that sets the cli's root command name.
func WithCommandName(name string) Option {
	return func(c *cli) error {
		c.commandName = name
		return nil
	}
}

// WithDefaultProjectVersion is an Option that sets the cli's default project
// version. Setting an unknown version will result in an error.
func WithDefaultProjectVersion(version string) Option {
	return func(c *cli) error {
		c.defaultProjectVersion = version
		return nil
	}
}

// WithPlugins is an Option that sets the cli's plugins.
func WithPlugins(plugins ...plugin.Base) Option {
	return func(c *cli) error {
		for _, p := range plugins {
			for _, version := range p.SupportedProjectVersions() {
				if _, ok := c.plugins[version]; !ok {
					c.plugins[version] = []plugin.Base{}
				}
				c.plugins[version] = append(c.plugins[version], p)
			}
		}
		return nil
	}
}

// WithExtraCommands is an Option that adds extra subcommands to the cli.
// Adding extra commands that duplicate existing commands results in an error.
func WithExtraCommands(cmds ...*cobra.Command) Option {
	return func(c *cli) error {
		c.extraCommands = append(c.extraCommands, cmds...)
		return nil
	}
}

// initialize initializes the cli.
func (c *cli) initialize() error {
	// Configure the project version first for plugin retrieval in command
	// constructors.
	projectConfig, err := internalconfig.Read()
	if os.IsNotExist(err) {
		c.configured = false
		c.projectVersion = c.defaultProjectVersion
	} else if err == nil {
		c.configured = true
		c.projectVersion = projectConfig.Version
	} else {
		return fmt.Errorf("failed to read config: %v", err)
	}

	// Validate after setting projectVersion but before buildRootCmd so we error
	// out before an error resulting from an incorrect cli is returned downstream.
	if err = c.validate(); err != nil {
		return err
	}

	c.cmd = c.buildRootCmd()

	// Add extra commands injected by options.
	for _, cmd := range c.extraCommands {
		for _, subCmd := range c.cmd.Commands() {
			if cmd.Name() == subCmd.Name() {
				return fmt.Errorf("command %q already exists", cmd.Name())
			}
		}
		c.cmd.AddCommand(cmd)
	}

	// Write deprecation notices after all commands have been constructed.
	if c.projectVersion != "" {
		versionedPlugins, err := c.getVersionedPlugins()
		if err != nil {
			return err
		}
		for _, p := range versionedPlugins {
			if d, isDeprecated := p.(plugin.Deprecated); isDeprecated {
				fmt.Printf(noticeColor, fmt.Sprintf("[Deprecation Notice] %s\n\n",
					d.DeprecationWarning()))
			}
		}
	}

	return nil
}

// validate validates fields in a cli.
func (c cli) validate() error {
	// Validate project versions.
	if err := validation.ValidateProjectVersion(c.defaultProjectVersion); err != nil {
		return fmt.Errorf("failed to validate default project version %q: %v", c.defaultProjectVersion, err)
	}
	if err := validation.ValidateProjectVersion(c.projectVersion); err != nil {
		return fmt.Errorf("failed to validate project version %q: %v", c.projectVersion, err)
	}

	// Validate plugin versions and name.
	for _, versionedPlugins := range c.plugins {
<<<<<<< HEAD
		for i, versionedPlugin := range versionedPlugins {
			pluginName := versionedPlugin.Name()
			if err := plugin.ValidateName(pluginName); err != nil {
				return fmt.Errorf("failed to validate plugin name %q: %v", pluginName, err)
			}
=======
		for _, versionedPlugin := range versionedPlugins {
			pluginName := versionedPlugin.Name()
>>>>>>> da21ce99
			pluginVersion := versionedPlugin.Version()
			if err := plugin.ValidateVersion(pluginVersion); err != nil {
				return fmt.Errorf("failed to validate plugin %q version %q: %v",
					pluginName, pluginVersion, err)
			}
			for _, projectVersion := range versionedPlugin.SupportedProjectVersions() {
				if err := validation.ValidateProjectVersion(projectVersion); err != nil {
					return fmt.Errorf("failed to validate plugin %q supported project version %q: %v",
						pluginName, projectVersion, err)
				}
			}
<<<<<<< HEAD
			// Pairwise comparison of all plugin names for a project version to detect
			// conflicts. Names outside of a version can conflict because multiple
			// project versions of a plugin may exist.
			if i == len(versionedPlugins)-1 {
				break
			}
			// TODO(estroz): consider domain in config as suffix in case of conflict.
			for _, nextPlugin := range versionedPlugins[i+1:] {
				nextName := nextPlugin.Name()
				if plugin.DefaultNamesEqual(pluginName, nextName) {
					return fmt.Errorf("two plugins with the same name %q", nextName)
				}
			}
=======
>>>>>>> da21ce99
		}
	}

	return nil
}

// buildRootCmd returns a root command with a subcommand tree reflecting the
// current project's state.
func (c cli) buildRootCmd() *cobra.Command {
	configuredAndV1 := c.configured && c.projectVersion == config.Version1

	rootCmd := c.defaultCommand()

	// kubebuilder alpha
	alphaCmd := c.newAlphaCmd()
	// kubebuilder alpha webhook (v1 only)
	if configuredAndV1 {
		alphaCmd.AddCommand(c.newCreateWebhookCmd())
	}
	if alphaCmd.HasSubCommands() {
		rootCmd.AddCommand(alphaCmd)
	}

	// kubebuilder create
	createCmd := c.newCreateCmd()
	// kubebuilder create api
	createCmd.AddCommand(c.newCreateAPICmd())
	// kubebuilder create webhook (!v1)
	if !configuredAndV1 {
		createCmd.AddCommand(c.newCreateWebhookCmd())
	}
	if createCmd.HasSubCommands() {
		rootCmd.AddCommand(createCmd)
	}

	// kubebuilder init
	rootCmd.AddCommand(c.newInitCmd())

	return rootCmd
}

// getVersionedPlugins returns all plugins for the project version that c is
// configured with.
func (c cli) getVersionedPlugins() ([]plugin.Base, error) {
	if c.projectVersion == "" {
		return nil, errors.New("project version not set")
	}
	versionedPlugins, versionFound := c.plugins[c.projectVersion]
	if !versionFound {
		return nil, fmt.Errorf("unknown project version %q", c.projectVersion)
	}
	return versionedPlugins, nil
}

// defaultCommand results the root command without its subcommands.
func (c cli) defaultCommand() *cobra.Command {
	return &cobra.Command{
		Use:   c.commandName,
		Short: "Development kit for building Kubernetes extensions and tools.",
		Long: fmt.Sprintf(`Development kit for building Kubernetes extensions and tools.

Provides libraries and tools to create new projects, APIs and controllers.
Includes tools for packaging artifacts into an installer container.

Typical project lifecycle:

- initialize a project:

  %s init --domain example.com --license apache2 --owner "The Kubernetes authors"

- create one or more a new resource APIs and add your code to them:

  %s create api --group <group> --version <version> --kind <Kind>

Create resource will prompt the user for if it should scaffold the Resource and / or Controller. To only
scaffold a Controller for an existing Resource, select "n" for Resource. To only define
the schema for a Resource without writing a Controller, select "n" for Controller.

After the scaffold is written, api will run make on the project.
`,
			c.commandName, c.commandName),
		Example: fmt.Sprintf(`
  # Initialize your project
  %s init --domain example.com --license apache2 --owner "The Kubernetes authors"

  # Create a frigates API with Group: ship, Version: v1beta1 and Kind: Frigate
  %s create api --group ship --version v1beta1 --kind Frigate

  # Edit the API Scheme
  nano api/v1beta1/frigate_types.go

  # Edit the Controller
  nano controllers/frigate_controller.go

  # Install CRDs into the Kubernetes cluster using kubectl apply
  make install

  # Regenerate code and run against the Kubernetes cluster configured by ~/.kube/config
  make run
`,
			c.commandName, c.commandName),

		Run: func(cmd *cobra.Command, args []string) {
			if err := cmd.Help(); err != nil {
				log.Fatal(err)
			}
		},
	}
}

// cmdErr updates a cobra command to output error information when executed
// or used with the help flag.
func cmdErr(cmd *cobra.Command, err error) {
	cmd.Long = fmt.Sprintf("%s\nNote: %v", cmd.Long, err)
	cmd.RunE = errCmdFunc(err)
}

// errCmdFunc returns a cobra RunE function that returns the provided error
func errCmdFunc(err error) func(*cobra.Command, []string) error {
	return func(*cobra.Command, []string) error {
		return err
	}
}

// runECmdFunc returns a cobra RunE function that runs gsub and returns its value.
func runECmdFunc(gsub plugin.GenericSubcommand, msg string) func(*cobra.Command, []string) error { // nolint:interfacer
	return func(*cobra.Command, []string) error {
		if err := gsub.Run(); err != nil {
			return fmt.Errorf("%s: %v", msg, err)
		}
		return nil
	}
}<|MERGE_RESOLUTION|>--- conflicted
+++ resolved
@@ -25,12 +25,8 @@
 	"github.com/spf13/cobra"
 
 	internalconfig "sigs.k8s.io/kubebuilder/internal/config"
+	"sigs.k8s.io/kubebuilder/pkg/internal/validation"
 	"sigs.k8s.io/kubebuilder/pkg/model/config"
-<<<<<<< HEAD
-	"sigs.k8s.io/kubebuilder/pkg/model/validation"
-=======
-	"sigs.k8s.io/kubebuilder/pkg/internal/validation"
->>>>>>> da21ce99
 	"sigs.k8s.io/kubebuilder/pkg/plugin"
 )
 
@@ -198,16 +194,11 @@
 
 	// Validate plugin versions and name.
 	for _, versionedPlugins := range c.plugins {
-<<<<<<< HEAD
 		for i, versionedPlugin := range versionedPlugins {
 			pluginName := versionedPlugin.Name()
 			if err := plugin.ValidateName(pluginName); err != nil {
 				return fmt.Errorf("failed to validate plugin name %q: %v", pluginName, err)
 			}
-=======
-		for _, versionedPlugin := range versionedPlugins {
-			pluginName := versionedPlugin.Name()
->>>>>>> da21ce99
 			pluginVersion := versionedPlugin.Version()
 			if err := plugin.ValidateVersion(pluginVersion); err != nil {
 				return fmt.Errorf("failed to validate plugin %q version %q: %v",
@@ -219,7 +210,6 @@
 						pluginName, projectVersion, err)
 				}
 			}
-<<<<<<< HEAD
 			// Pairwise comparison of all plugin names for a project version to detect
 			// conflicts. Names outside of a version can conflict because multiple
 			// project versions of a plugin may exist.
@@ -233,8 +223,6 @@
 					return fmt.Errorf("two plugins with the same name %q", nextName)
 				}
 			}
-=======
->>>>>>> da21ce99
 		}
 	}
 
